using Symbolics
using Test

using Random

@variables x y z


@test_throws ArgumentError semipolynomial_form(x,[x],0)

d, r = semipolynomial_form(x, [x], 1)

@test d == Dict(x=>1)
@test r == 0

d, r = semipolynomial_form(x + sin(x) + 1 + y, [x], 1)

@test d == Dict(x=>1)
@test iszero(r - sin(x) - 1 - y)

d, r = semipolynomial_form(x^2+1+y, [x], 1)

@test isempty(d)
@test iszero(r - (x^2+1+y))

d, r = semipolynomial_form((x+2)^12, [x], 1)

@test d == Dict(x => 24576)
@test iszero(r + 24576x - (x+2)^12)

# 657
@test iszero(semilinear_form([x * cos(x) + x^2 * 3sin(x) + 4exp(x)], [x])[1])

pow_expr = 7^(3y + sin(y))
@test SymbolicUtils.ispow(Symbolics.unwrap(pow_expr))
dict, nl = semipolynomial_form(pow_expr, [y], Inf)
@test isempty(dict)
# expect a SymbolicUtils.Pow object instead of SymbolicUtils.Term with f = ^
@test isequal(nl, pow_expr)
@test SymbolicUtils.ispow(nl)

mul_expr = 9 * 7^y * sin(x)^4 * tan(x + y)^3
@test SymbolicUtils.ismul(Symbolics.unwrap(mul_expr))
dict, nl = semipolynomial_form(mul_expr, [x, y], Inf)
@test isempty(dict)
# expect a SymbolicUtils.Mul object instead of SymbolicUtils.Term with f = *
@test isequal(nl, mul_expr)
@test SymbolicUtils.ismul(nl)

div_expr = x / y
@test SymbolicUtils.isdiv(Symbolics.unwrap(div_expr))
dict, nl = semipolynomial_form(div_expr, [x, y], Inf)
@test isempty(dict)
# expect a SymbolicUtils.Div object instead of SymbolicUtils.Term with f = /
@test isequal(nl, div_expr)
@test SymbolicUtils.isdiv(nl)

# check negative exponent
# `SymbolicUtils.Pow` object with a negative exponent normally cannot be created.
# For example, `x^-1` returns `1 / x` which is a `SymbolicUtils.Div`.
# But `expand_derivatives` may result in a `SymbolicUtils.Pow` with a negative exponent.
sqrt_x = sqrt(x)
deriv = expand_derivatives(Differential(x)(sqrt_x)) # (1//2)*(sqrt(x)^-1)
expr = substitute(deriv, Dict(sqrt_x => y)) # (1//2)*(y^-1)
d, r = semipolynomial_form(expr, [x, y], Inf)
@test isempty(d)

<<<<<<< HEAD
@testset "constants as 0-degree monomials" begin
    # expect no ArgumentError when degree = 0 and consts = true
    @test_broken semipolynomial_form(1 + x, [x], 0, true)

    d, r = semipolynomial_form(1 + x + y, [x], 1, true)
    @test length(d) == 2
    @test iszero(r)
    @test isequal(d[1], 1 + y)
    @test d[x] == 1

    d, r = semipolynomial_form(1 + x + y, [x, y], 1, true)
    @test length(d) == 3
    @test iszero(r)
    @test d[1] == 1
    @test d[x] == 1
    @test d[y] == 1

    expr = 4(1 + x + y)^3
    lin, nl = semipolynomial_form(expr, [x], 1, true)
    @test length(lin) == 2
    @test haskey(lin, x)
    @test haskey(lin, 1)
    @test isequal(lin[x], 12(1 + y)^2) || isequal(lin[x], 12 + 24y + 12y^2)
    @test isequal(lin[1], 4(1 + y)^3) || isequal(lin[1], 4 + 12y + 12y^2 + 4y^3)

    @testset "type $T degree $degree" for T in [Float32, Float64, Int32, Int64, UInt32,
                                                UInt64, Rational],
                                          degree in [1, 2, Inf]
        expr = one(T)
        d, r = semipolynomial_form(expr, [], degree, true)
        @test iszero(r)
        @test length(d) == 1
        @test d[1] isa T
        @test expr == d[1]

        expr = one(T) + x + x^y + sin(x)
        d, r = semipolynomial_form(expr, [x], degree, true)
        @test isequal(r, x^y + sin(x))
        @test length(d) == 2
        # @test d[1] isa T
        @test isone(d[1])
        @test d[x] == 1
    end
end
=======
>>>>>>> 4899dc73

@syms a b c

const components = [2, a, b, c, x, y, z, (1+x), (1+y)^2, z*y, z*x]

function verify(t, d, wrt, nl)
    try
        iszero(t - (isempty(d) ? nl : sum(k*v for (k, v) in d) + nl))
    catch err
        println("""Error verifying semi-pf result for $t
                 wrt = $wrt
                 d = $d
                 nl = $nl""")
        rethrow(err)
    end
end

seed = 0

function trial()
    global seed += 1
    Random.seed!(666+seed)
    n = rand(2:length(components)-1)
    l, r = rand(components, n), vcat(rand(components, n), [1, 0, 1//2, 1.5])

    t = *(map(1:rand(1:3)) do _
        pow = rand([1,1,1,1,1,1,1,1,2,3])
        nterms = rand(2:5)
        sum(rand(l, nterms) .* rand(r, nterms)) ^ pow
    end...)

    @show t

    for _ = 1:4
        wrt = unique(rand([a,b,c,x,y,z], rand(1:6)))
        for deg=Any[1,2,3,4,Inf]
            if deg == 1
                A, c = semilinear_form([t], wrt)
                res = iszero(A*wrt + c - [t])
                if !res
                    println("Semi-linear form is wrong: [$t]  w.r.t   $wrt ")
                    @show A c
                end
            elseif deg == 2
                A,B,v2, c = semiquadratic_form([t], wrt)
                res = iszero(A * wrt + B * v2 + c - [t])
                if !res
                    println("Semi-quadratic form is wrong: $t  w.r.t   $wrt")
                    @show A B v2 c
                end
            else
                if isfinite(deg)
                    d, nl = semipolynomial_form(t, wrt, deg)
                    @test all(x->Symbolics.pdegree(x) <= deg, keys(d))
                    for x in wrt
                        d2, enl = semipolynomial_form(expand(nl), wrt, Inf)
                        elim = all(x->Symbolics.pdegree(x)>deg, keys(d2))
                        if !elim
                            println("Imperfect elimination:")
                            @show t wrt deg nl expand(nl)
                        end
                        @test elim
                    end
                else
                    d, nl = polynomial_coeffs(t, wrt)
                end

                res = verify(t, d, wrt, nl)
                if !res
                    println("""Semi-poly form is wrong: $t  w.r.t   $wrt  deg=$deg
                            Result: $d + $nl""")
                end
            end

            @test res
        end
    end
end

for i=1:20
    @testset "fuzz semi-polynomial-form ($i/20)" begin
        trial()
    end
end<|MERGE_RESOLUTION|>--- conflicted
+++ resolved
@@ -65,7 +65,6 @@
 d, r = semipolynomial_form(expr, [x, y], Inf)
 @test isempty(d)
 
-<<<<<<< HEAD
 @testset "constants as 0-degree monomials" begin
     # expect no ArgumentError when degree = 0 and consts = true
     @test_broken semipolynomial_form(1 + x, [x], 0, true)
@@ -110,8 +109,6 @@
         @test d[x] == 1
     end
 end
-=======
->>>>>>> 4899dc73
 
 @syms a b c
 
