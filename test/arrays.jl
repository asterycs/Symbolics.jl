using Symbolics
using SymbolicUtils, Test
using Symbolics: symtype, shape, wrap, unwrap, Unknown, Arr, arrterm, jacobian, @variables, value, get_variables, @arrayop
using Base: Slice
using SymbolicUtils: Sym, term, operation

@testset "arrays" begin
    @variables X[1:5, 1:5] Y[1:5, 1:5]
    @test_throws BoundsError X[1000]
    @test typeof(X) <: Arr
    @test shape(X) == Slice.((1:5, 1:5))
    @test shape(Y) == Slice.((1:5, 1:5))

    A = Y[2, :]
    @test typeof(A) <: Arr{Num,1}
    @test axes(A) == (1:5,)

    B = A[3:5]
    @test axes(B) == (Slice(1:3),)

    i = Sym{Int}(:i)
    j = Sym{Int}(:j)
    @test symtype(X[i, j]) == Real
    @test symtype(X[1, j]) == Real

    @variables t x(t)[1:2]
    @test isequal(get_variables(0 ~ x[1]), [x[1]])
    @test Set(get_variables(2x)) == Set(collect(x)) # both array elements are present
    @test isequal(get_variables(2x[1]), [x[1]])
end

@testset "getindex" begin
    @variables X[1:5, 1:5] Y[1:5, 1:5]

    @test isequal(X[1, 1], wrap(term(getindex, unwrap(X), 1, 1)))

    XX = unwrap(X)
    @test isequal(unwrap(X[1, :]), Symbolics.@arrayop((j,), XX[1, j], term=XX[1, :]))
    @test isequal(unwrap(X[:, 2]), Symbolics.@arrayop((i,), XX[i, 2], term=XX[:, 2]))
    @test isequal(unwrap(X[:, 2:3]), Symbolics.@arrayop((i, j), XX[i, j], (j in 2:3), term=XX[:, 2:3]))

    @variables t x(t)[1:4]
    @syms i::Int
    @test isequal(x[i], operation(unwrap(x))(t)[i])
end

getdef(v) = getmetadata(v, Symbolics.VariableDefaultValue)
@testset "broadcast & scalarize" begin
    @variables A[1:5,1:3]=42 b[1:3]=[2, 3, 5] t x(t)[1:4] u[1:1]
    AA = Symbolics.scalarize(A)
    bb = Symbolics.scalarize(b)
    @test all(isequal(42), getdef.(AA))
    @test getdef.(bb) == [2, 3, 5]
    @test isequal(Symbolics.scalarize([b .* 1; b .* 1]), [bb; bb])
    @test isequal(Symbolics.scalarize(b .^ 1), bb)
    c = A * b

    @test isequal(collect(sin.(x)),
        sin.([x[i] for i in 1:4]))

    @test isequal(Symbolics.scalarize(sin.(A .* c)[1, 1]),
        sin(A[1, 1] * (b[1] * A[1, 1] +
                       b[2] * A[1, 2] +
                       b[3] * A[1, 3])))

    D = Differential(t)
    @test isequal(collect(D.(x) ~ x), map(i -> D(x[i]) ~ x[i], eachindex(x)))
    @test_throws ArgumentError A ~ t

    # #448
    @test isequal(Symbolics.scalarize(u + u), [2u[1]])

    # #417
    @test isequal(Symbolics.scalarize(x', (1,1)), x[1])

    # #483
    # examples by @gronniger
    @variables A[1:2, 1:2]

    test_mat = [1 2; 3 4]
    repl_dict = Dict(Symbolics.scalarize(A .=> test_mat))
    A2 = A^2
    A3 = A^3
    A4 = A^4
    A5 = A^5
    A6 = A^6
    A7 = A^7

    @syms i::Int j::Int k::Int l::Int m::Int n::Int

    A_ = unwrap(A)
    A3_ = wrap(@arrayop (i, j) A_[i, k] * A_[k, l] * A_[l, j])
    A4_ = wrap(@arrayop (i, j) A_[i, k] * A_[k, l] * A_[l, m] * A_[m, j])
    A5_ = wrap(@arrayop (i, j) A_[i, k] * A_[k, l] * A_[l, m] * A_[m, n] * A_[n, j])

    @test isequal(Symbolics.scalarize((A*A)[k,k]), A[k, 1]*A[1, k] + A[2, k]*A[k, 2])

    # basic tests:
    @test iszero((Symbolics.scalarize(A^2) * Symbolics.scalarize(A))[1,1] -
                  Symbolics.scalarize(A^3)[1,1])
    @testset "nested scalarize" begin
        @test isequal(substitute(Symbolics.scalarize(A2 ), repl_dict), test_mat^2)
        @test isequal(substitute(Symbolics.scalarize(A3_), repl_dict), test_mat^3)
        @test isequal(substitute(Symbolics.scalarize(A3 ), repl_dict), test_mat^3)
        @test isequal(substitute(Symbolics.scalarize(A4_), repl_dict), test_mat^4)
        @test isequal(substitute(Symbolics.scalarize(A4 ), repl_dict), test_mat^4)
        @test isequal(substitute(Symbolics.scalarize(A5_), repl_dict), test_mat^5)
        @test isequal(substitute(Symbolics.scalarize(A5 ), repl_dict), test_mat^5)
        @test isequal(substitute(Symbolics.scalarize(A6 ), repl_dict), test_mat^6)
        @test isequal(substitute(Symbolics.scalarize(A7 ), repl_dict), test_mat^7)
    end
    @test isequal(Symbolics.scalarize(x', (1, 1)), x[1])
end

n = 2
A = randn(n, n)
foo(x) = A * x # a function to represent symbolically, note, if this function is defined inside the testset, it's not found by the function fun_eval = eval(fun_ex)
function Symbolics.propagate_ndims(::typeof(foo), x)
    ndims(x)
end
function Symbolics.propagate_shape(::typeof(foo), x)
    shape(x)
end
@wrapped function foo(x::AbstractVector)
    t = arrterm(foo, x)
    setmetadata(t, Symbolics.ScalarizeCache, Ref{Any}(nothing))
end

#=
The following two testsets test jacobians for symbolic functions of symbolic arrays. Getting it to work currently requires the user to manually specify propagate_ndims and propagate_shape. Making use of `@register` or `@syms` to specify symbolic functions fail to propagate array shape
=#

@testset "Functions and Jacobians using @syms" begin
    @variables x[1:n]

    function symbolic_call(x)
        @syms foo(x::Symbolics.Arr{Num,1})::Symbolics.Arr{Num,1} # symbolic foo can not be created in global scope due to conflict with function foo
        foo(x) # return a symbolic call to foo
    end

    x0 = randn(n)
    @test foo(x0) == A * x0
    ex = symbolic_call(x)

    fun_genf = build_function(ex, x, expression=Val{false})
    @test_broken fun_genf(x0) == A * x0# UndefVarError: foo not defined

    # Generate an expression instead and eval it manually
    fun_ex = build_function(ex, x, expression=Val{true})
    fun_eval = eval(fun_ex)
    @test fun_eval(x0) == foo(x0)

    # Try to provide the hidden argument `expression_module` to solve the scoping issue
    @test_skip begin
        fun_genf = build_function(ex, x, expression=Val{false}, expression_module=Main) # UndefVarError: #_RGF_ModTag not defined
        fun_genf(x0) == A * x0
    end

    ## Jacobians
<<<<<<< HEAD
    @test_broken Symbolics.value.(Symbolics.jacobian(foo(x), x)) == A
    @test_throws ErrorException Symbolics.value.(Symbolics.jacobian(ex , x))
=======
    @test Symbolics.value.(Symbolics.jacobian(foo(x), x)) == A
    @test_throws ErrorException Symbolics.value.(Symbolics.jacobian(ex, x))
>>>>>>> 36f81ed7
end


@testset "Functions and Jacobians using manual @wrapped" begin
    @variables x[1:n]

    x0 = randn(n)
    @test foo(x0) == A * x0
    ex = foo(x)

    @test shape(ex) == shape(x)

    fun_iip, fun_genf = build_function(ex, x, expression=Val{false})
    @test fun_genf(x0) == A * x0

    # Generate an expression instead and eval it manually
    fun_ex_ip, fun_ex_oop = build_function(ex, x, expression=Val{true})
    fun_eval = eval(fun_ex_oop)
    @test fun_eval(x0) == foo(x0)

    ## Jacobians
<<<<<<< HEAD
    @test_broken value.(jacobian(foo(x), x)) == A
    @test_broken value.(jacobian(ex , x)) == A
=======
    @test value.(jacobian(foo(x), x)) == A
    @test value.(jacobian(ex, x)) == A
>>>>>>> 36f81ed7
end

@testset "Rules" begin
    @variables X[1:10, 1:5] Y[1:5, 1:10] b[1:10]
    r = @rule ((~A * ~B) * ~C) => (~A * (~B * ~C)) where size(~A, 1) * size(~B, 2) >size(~B, 1)  * size(~C, 2)
    @test isequal(r(unwrap((X * Y) * b)), unwrap(X * (Y * b)))
end

@testset "2D Diffusion Composed With Stencil Interface" begin
    n = rand(8:32)

    @variables u[1:n, 1:n]
    @makearray v[1:n, 1:n] begin
        #interior
        v[2:end-1, 2:end-1] => @arrayop (i, j) u[i-1, j] + u[i+1, j] + u[i, j-1] + u[i, j+1] - 4 * u[i, j]
        #BCs
        v[1, 1:end] => 0.0
        v[n, 1:end] => 0.0
        v[1:end, 1] => 0.0
        v[1:end, n] => 0.0
    end

    #2D Diffusion composed
    @makearray ucx[1:n, 1:n] begin
        ucx[1:end, 1:end] => 0.0 # fill zeros
        ucx[2:end-1, 2:end-1] => @arrayop (i, j) u[i-1, j] + u[i+1, j] - 2 * u[i, j] (j in 2:n-1)
    end

    @makearray ucy[1:n, 1:n] begin
        ucy[1:end, 1:end] => 0.0 # fill zeros
        ucy[2:end-1, 2:end-1] => @arrayop (i, j) u[i, j-1] + u[i, j+1] - 2 * u[i, j] (i in 2:n-1)
    end

    uc = ucx .+ ucy

    global V, UC, UCX
    V, UC, UCX = v, uc, (ucx, ucy)
    @test isequal(collect(v), collect(uc))
end

@testset "ND Diffusion, Stencils with CartesianIndices" begin
    n = rand(8:32)
    N = 2

    @variables t u(t)[fill(1:n, N)...]

    Igrid = CartesianIndices((fill(1:n, N)...,))
    Iinterior = CartesianIndices((fill(2:n-1, N)...,))

    function unitindices(N::Int) #create unit CartesianIndex for each dimension
        null = zeros(Int, N)
        if N == 0
            return CartesianIndex()
        else
            return map(1:N) do i
                unit_i = copy(null)
                unit_i[i] = 1
                CartesianIndex(Tuple(unit_i))
            end
        end
    end
    function Diffusion(N, n)
        ē = unitindices(N) # for i.e N = 3 => ē = [CartesianIndex((1,0,0)),CartesianIndex((0,1,0)),CartesianIndex((0,0,1))]

        Dss = map(1:N) do d
            ranges = CartesianIndices((map(i->d == i ? (2:n-1) : (1:n), 1:N)...,))
            @makearray x[1:n, 1:n] begin
                x[1:n, 1:n] => 0
                x[ranges] => @arrayop (i, j) u[CartesianIndex(i, j)-ē[d]] +
                                                u[CartesianIndex(i, j)+ē[d]] - 2 * u[i, j]
            end
        end

        return reduce((D1, D2) -> D1 .+ D2, Dss)
    end

    D = Diffusion(N, n)

    @makearray Dxxu[1:n, 1:n] begin
        Dxxu[1:n, 1:n] => 0
        Dxxu[2:end-1, 1:end] => @arrayop (i, j) u[i-1, j] + u[i+1, j] - 2 * u[i, j]
    end

    @makearray Dyyu[1:n, 1:n] begin
        Dyyu[1:n, 1:n] => 0
        Dyyu[1:end, 2:end-1] => @arrayop (i, j) u[i, j-1] + u[i, j+1] - 2 * u[i, j]
    end

    @test isequal(collect(D), collect(Dxxu .+ Dyyu))
end

@testset "Brusselator stencil" begin
    n = 8
    @variables t u(t)[1:n, 1:n] v(t)[1:n, 1:n]

    brusselator_f(x, y, t) = (((x - 0.3)^2 + (y - 0.6)^2) <= 0.1^2) * (t >= 1.1) * 5.0

    x = y = range(0, stop=1, length=n)
    dx = step(x)

    A = 3.4
    alpha = 10.0

    limit = Main.limit
    dtu = @arrayop (i, j) alpha * (u[limit(i - 1, n), j] +
                                   u[limit(i + 1, n), j] +
                                   u[i, limit(j + 1, n)] +
                                   u[i, limit(j - 1, n)] -
                                   4u[i, j]) +
                          1.0 + u[i, j]^2 * v[i, j] - (A + 1) *
                            u[i, j] + brusselator_f(x[i], y[j], t) i in 1:n j in 1:n
    dtv = @arrayop (i, j) alpha * (v[limit(i - 1, n), j] +
                                   v[limit(i + 1, n), j] +
                                   v[i, limit(j + 1, n)] +
                                   v[i, limit(j - 1, n)] -
                                   4v[i, j]) -
                          u[i, j]^2 * v[i, j] + A * u[i, j] i in 1:n j in 1:n
    lapu = @arrayop (i, j) (u[limit(i - 1, n), j] +
                            u[limit(i + 1, n), j] +
                            u[i, limit(j + 1, n)] +
                            u[i, limit(j - 1, n)] -
                            4u[i, j]) i in 1:n j in 1:n
    lapv = @arrayop (i, j) (v[limit(i - 1, n), j] +
                            v[limit(i + 1, n), j] +
                            v[i, limit(j + 1, n)] +
                            v[i, limit(j - 1, n)] -
                            4v[i, j]) i in 1:n j in 1:n
    s = brusselator_f.(x, y', t)

    dtu = wrap(dtu)
    dtv = wrap(dtv)
    lapu = wrap(lapu)
    lapv = wrap(lapv)

    f, g = build_function(dtu, u, v, t, expression=Val{false})
    du = zeros(Num, 8, 8)
    f(du, u,v,t)
    @test isequal(collect(du), collect(dtu))

    @test isequal(collect(dtu), collect(1 .+ v .* u.^2 .- (A + 1) .* u .+ alpha .* lapu .+ s))
    @test isequal(collect(dtv), collect(A .* u .- u.^2 .* v .+ alpha .* lapv))
end

@testset "Partial array substitution" begin
    @variables x[1:3] A[1:2, 1:2, 1:2]

    @test substitute(x[1], Dict(x => [1, 2, 3])) === Num(1)
    @test substitute(A[1,2,1], Dict(A => reshape(1:8, 2, 2, 2))) === Num(3)

    @test substitute(A[1,2,1], Dict(A[1,2,1] => 9)) === Num(9)
end<|MERGE_RESOLUTION|>--- conflicted
+++ resolved
@@ -157,13 +157,9 @@
     end
 
     ## Jacobians
-<<<<<<< HEAD
     @test_broken Symbolics.value.(Symbolics.jacobian(foo(x), x)) == A
     @test_throws ErrorException Symbolics.value.(Symbolics.jacobian(ex , x))
-=======
-    @test Symbolics.value.(Symbolics.jacobian(foo(x), x)) == A
-    @test_throws ErrorException Symbolics.value.(Symbolics.jacobian(ex, x))
->>>>>>> 36f81ed7
+
 end
 
 
@@ -185,13 +181,9 @@
     @test fun_eval(x0) == foo(x0)
 
     ## Jacobians
-<<<<<<< HEAD
     @test_broken value.(jacobian(foo(x), x)) == A
     @test_broken value.(jacobian(ex , x)) == A
-=======
-    @test value.(jacobian(foo(x), x)) == A
-    @test value.(jacobian(ex, x)) == A
->>>>>>> 36f81ed7
+
 end
 
 @testset "Rules" begin
