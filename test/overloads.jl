using Symbolics: Sym, FnType, Term, value, scalarize
using Symbolics
using LinearAlgebra
using SparseArrays: sparse
using Test

a, b, c = :runtime_symbol_value, :value_b, :value_c
vars = @variables t $a $b(t) $c(t)[1:3]
@test t isa Num
@test a === :runtime_symbol_value
@test b === :value_b
@test c === :value_c
@test isequal(vars[1], t)
@test isequal(vars[2], Num(Sym{Real}(a)))
@test isequal(vars[3], Num(Sym{FnType{Tuple{Any},Real}}(b)(value(t))))

vars = @variables a,b,c,d,e,f,g,h,i
@test isequal(vars, [a,b,c,d,e,f,g,h,i])
@test isequal(transpose(a), a)
@test isequal(a', a)
@test isequal(sincos(a), (sin(a), cos(a)))

@test substitute(a ~ b, Dict(a=>1, b=>c)) == (1 ~ c)

# test hashing
aa = a; # old a

@variables a

@test isequal(a, aa)
@test hash(a) == hash(aa)

@test isequal(Symbolics.get_variables(a+aa+1), [a])

@test hash(a+b ~ c+d) == hash(a+b ~ c+d)

# test some matrix operations don't throw errors
X = [0 b c;
     d e f;
     g h i]

@test iszero(expand(det(X) - (-b * (d*i-f*g) + c * (d*h - e*g))))


F = lu(X)
@test_nowarn lu(X'), lu(transpose(X))
@test F.p == [2, 1, 3]
R = simplify_fractions.(F.L * F.U - X[F.p, :])
@test iszero(R)
@test simplify_fractions.(F \ X) == I
@test Symbolics._solve(X, X, true) == I
inv(X)
qr(X)

X2 = [0 b c; 0 0 0; 0 h 0]
@test_throws SingularException lu(X2)
F2 = lu(X2, check=false)
@test F2.info == 1

# test operations with sparse arrays
# note `isequal` instead of `==` because `==` would give another symbolic type

# test that we can create a symbolic sparse array
Oarray = zeros(Num, 2,2)
Oarray[2,2] = a
@test isequal(sparse(Oarray), sparse([2], [2], [a]))

@test isequal(a * sparse([2], [2], [1]), sparse([2], [2], [a * 1]))

A = sparse([2], [2], [a])
B = sparse([2], [2], [b])
@test isequal(A + B, sparse([2], [2], [a+b]))

C = sparse([1, 2], [2, 1], [c, c])
D = sparse([1, 2], [2, 1], [d, d])

@test isequal(C * D, sparse([1,2], [1,2], [c * d, c * d]))

@variables t σ ρ β
@variables x(t) y(t) z(t)
D = Differential(t)
Dx = Differential(x)
Dy = Differential(y)
Dz = Differential(z)

eqs = [D(x) ~ σ*(y-x),
       D(y) ~ x*(ρ-z)-y,
       D(z) ~ x*y - β*z]
J = Num[Dx(eqs[1].rhs) Dy(eqs[1].rhs) Dz(eqs[1].rhs)
 Dx(eqs[2].rhs) Dy(eqs[2].rhs) Dz(eqs[2].rhs)
 Dx(eqs[3].rhs) Dy(eqs[3].rhs) Dz(eqs[3].rhs)]

J = expand_derivatives.(J)
using LinearAlgebra
luJ = lu(J,Val(false))

@variables M[1:2,1:2]
inv(M)

@variables b[1:2]
M = [1 0; 0 2]
M \ b
M \ reshape(b,2,1)
M = [1 1; 0 2]
M \ reshape(b,2,1)


M = [1 a; 0 2]
M \ b
M \ [1, 2]

# test det
@variables X[1:4,1:4]
d1 = det(X, laplace=true)
d2 = det(X, laplace=false)
_det1 = eval(build_function(d1,X))
_det2 = eval(build_function(d2,X))
A = [1 1 1 1
     1 0 1 1
     1 1 0 1
     1 1 1 0]
@test _det1(map(Num, A)) == -1
@test _det2(map(Num, A)) == -1

@variables X[1:3,1:3]
d1 = det(X, laplace=true)
d2 = det(X, laplace=false)
_det1 = eval(build_function(d1, X))
_det2 = eval(build_function(d2, X))
A = [1 1 1
     1 0 1
     1 1 1]
@test _det1(map(Num, A)) == 0
@test _det2(map(Num, A)) == 0

@variables a b c d
z1 = a + b * im
z2 = c + d * im
@test isequal(a/im, - a*im)
@test z1 * 2 - Complex(2a, 2b) == 0
@test isequal(2z1, Complex(2a, 2b))
@test isequal(simplify_fractions(z1 / z1), 1)
@test isequal(z1 / z2, Complex((a*c + b*d)/(c^2 + d^2), (b*c - a*d)/(c^2 + d^2)))
@test isequal(1 / z2, Complex(c/(c^2 + d^2), -d/(c^2 + d^2)))
@test isequal(z1 / c, Complex(a/c, b/c))
@test isequal(a / z2, Complex(a*c/(c^2 + d^2), -a*d/(c^2 + d^2)))
@test isequal(z1 * z2, Complex(a*c - b*d, a*d + b*c))
@test isequal(z1 - z2, Complex(a - c, b - d))
@test isequal(z1 + z2, Complex(a + c, b + d))
@test isequal(z1 + 2, Complex(a + 2, b))
@test isequal(2 + z1, Complex(2 + a, b))
@test isequal(z1 - 2, Complex(a - 2, b))
@test isequal(2 - z1, Complex(2 - a, -b))
@test isequal(z1 ^ 2, a^2 - b^2 + 2a*b*im)

@test isequal((0 ~ a+0*im), 0 ~ a)
@test isequal((im ~ b+c*im), [0 ~ b; 1 ~ c])
@test isequal((0 ~ z1), [0 ~ a, 0 ~ b])
@test isequal((z1 ~ z2), [a ~ c, b ~ d])

@test a + im === Complex(a, Num(true))
@test real(a) === a
@test conj(a) === a
@test imag(a) === Num(0)

@test isequal(sign(x), Num(SymbolicUtils.Term{Int}(sign, [Symbolics.value(x)])))
@test sign(Num(1)) isa Num
@test isequal(sign(Num(1)), Num(1))
@test isequal(sign(Num(-1)), Num(-1))
                    
@test isequal(ℯ^a, exp(a))

using IfElse: ifelse
@test isequal(Symbolics.derivative(abs(x), x), ifelse(signbit(x), -1, 1))
@test isequal(Symbolics.derivative(sign(x), x), 0)
@test isequal(Symbolics.derivative(signbit(x), x), 0)

@test iszero(Num(0.0))
@test isone(Num(1.0))
@test isone(complex(Num(1), Num(0)))
@test iszero(complex(Num(0), Num(0)))

x = Num.(randn(10))
@test norm(x) == norm(Symbolics.value.(x))
@test norm(x, Inf) == norm(Symbolics.value.(x), Inf)
@test norm(x, 1) == norm(Symbolics.value.(x), 1)
@test norm(x, 1.2) == norm(Symbolics.value.(x), 1.2)

@variables x[1:2]
@test isequal(scalarize(norm(x)), sqrt(abs2(x[1]) + abs2(x[2])))
@test isequal(scalarize(norm(x, Inf)), max(abs(x[1]), abs(x[2])))
@test isequal(scalarize(norm(x, 1)), abs(x[1]) + abs(x[2]))
@test isequal(scalarize(norm(x, 1.2)), (abs(x[1])^1.2 + abs(x[2])^1.2)^(1/1.2))

@variables x y
@test isequal(expand((x+y)^2), x^2 + y^2 + 2x*y)

@variables t p x(t) y(t) z(t)
@test isequal(substitute(y ~ x*p, Dict(x => z, y => t)), t ~ z*p)
@test ~(!((1 < x) & (x < 2) | (x >= 100) ⊻ (x <= 1000) & (x != 100))) isa Num

# Maybe move me

@variables x[1:3]
ex = x[1]+x[2]
@test isequal(Symbolics.get_variables(ex), Symbolics.scalarize(x[1:2]))

@variables x
A = [x[1] 2
     2    0.0]
B = [x[1] 1.0
    2.0 0.0]
@test_throws MethodError Matrix{Float64}(A)
@test_broken Matrix{Float64}(A-B) isa Matrix{Float64}
@test_broken Matrix{Float64}(A-B) == [0.0 1.0;0.0 0.0]

@test isequal(simplify(cos(x)^2 + sin(x)^2 + im * x), 1 + x*im)

<<<<<<< HEAD
using Base.MathConstants: catalan, γ, π, φ, ℯ
for q in (catalan, γ, π, φ, ℯ)
    nq = Num(q)
    @test 3nq^5/7 isa Num
    @test Symbolics.value(substitute(3nq^5/7, Dict(nq=>big(q)))) ≈ 3big(q)^5/7
end
=======

using Markdown
@variables x
d = Base.Docs.getdoc(x)
@test d isa Markdown.MD
stringcontent = string(d.content)
@test occursin("Metadata", stringcontent)
@test occursin("(:variables, :x)", stringcontent)
>>>>>>> cd381440
<|MERGE_RESOLUTION|>--- conflicted
+++ resolved
@@ -216,14 +216,12 @@
 
 @test isequal(simplify(cos(x)^2 + sin(x)^2 + im * x), 1 + x*im)
 
-<<<<<<< HEAD
 using Base.MathConstants: catalan, γ, π, φ, ℯ
 for q in (catalan, γ, π, φ, ℯ)
     nq = Num(q)
     @test 3nq^5/7 isa Num
     @test Symbolics.value(substitute(3nq^5/7, Dict(nq=>big(q)))) ≈ 3big(q)^5/7
 end
-=======
 
 using Markdown
 @variables x
@@ -231,5 +229,4 @@
 @test d isa Markdown.MD
 stringcontent = string(d.content)
 @test occursin("Metadata", stringcontent)
-@test occursin("(:variables, :x)", stringcontent)
->>>>>>> cd381440
+@test occursin("(:variables, :x)", stringcontent)