using SymbolicUtils: FnType, Sym
using Setfield

const IndexMap = Dict{Char,Char}(
            '0' => '₀',
            '1' => '₁',
            '2' => '₂',
            '3' => '₃',
            '4' => '₄',
            '5' => '₅',
            '6' => '₆',
            '7' => '₇',
            '8' => '₈',
            '9' => '₉')

struct VariableDefaultValue end

"""
$(TYPEDEF)

A named variable which represents a numerical value. The variable is uniquely
identified by its `name`, and all variables with the same `name` are treated
as equal.

# Fields
$(FIELDS)

For example, the following code defines an independent variable `t`, a parameter
`α`, a function parameter `σ`, a variable `x`, which depends on `t`, a variable
`y` with no dependents, a variable `z`, which depends on `t`, `α`, and `x(t)`
and parameters `β₁` and `β₂`.


```julia
σ = Num(Variable{Symbolics.FnType{Tuple{Any},Real}}(:σ)) # left uncalled, since it is used as a function
w = Num(Variable{Symbolics.FnType{Tuple{Any},Real}}(:w)) # unknown, left uncalled
x = Num(Variable{Symbolics.FnType{Tuple{Any},Real}}(:x))(t)  # unknown, depends on `t`
y = Num(Variable(:y))   # unknown, no dependents
z = Num(Variable{Symbolics.FnType{NTuple{3,Any},Real}}(:z))(t, α, x)  # unknown, multiple arguments
β₁ = Num(Variable(:β, 1)) # with index 1
β₂ = Num(Variable(:β, 2)) # with index 2

expr = β₁ * x + y^α + σ(3) * (z - t) - β₂ * w(t - 1)
```
"""
struct Variable{T} <: Function # backward compat
    """The variable's unique name."""
    name::Symbol
    Variable(name) = Sym{Real}(name)
    Variable{T}(name) where T = Sym{T}(name)
    function Variable{T}(name, indices...) where T
        var_name = Symbol("$(name)$(join(map_subscripts.(indices), "ˏ"))")
        Sym{T}(var_name)
    end
end

function Variable(name, indices...)
    var_name = Symbol("$(name)$(join(map_subscripts.(indices), "ˏ"))")
    Variable(var_name)
end

# TODO: move this to Symutils
function Sym{T}(name, i, indices...) where T
    var_name = Symbol("$(name)$(join(map_subscripts.((i, indices...,)), "ˏ"))")
    Sym{T}(var_name)
end

function map_subscripts(indices)
    str = string(indices)
    join(IndexMap[c] for c in str)
end

rename(x::Sym,name) = @set! x.name = name
function rename(x::Symbolic, name)
    if operation(x) isa Sym
        @assert x isa Term
        @set! x.f = rename(operation(x), name)
        @set! x.hash = Ref{UInt}(0)
        return x
    else
        error("can't rename $x to $name")
    end
end

function unwrap_runtime_var(v)
    isruntime = Meta.isexpr(v, :$) && length(v.args) == 1
    isruntime && (v = v.args[1])
    return isruntime, v
end

# Build variables more easily
function _parse_vars(macroname, type, x, transform=identity)
    ex = Expr(:block)
    var_names = Symbol[]
    # if parsing things in the form of
    # begin
    #     x
    #     y
    #     z
    # end
    x = x isa Tuple && first(x) isa Expr && first(x).head == :tuple ? first(x).args : x # tuple handling
    x = flatten_expr!(x)
    cursor = 0
    isoption(ex) = Meta.isexpr(ex, [:vect, :vcat, :hcat])
    while cursor < length(x)
        cursor += 1
        v = x[cursor]

        # We need lookahead to the next `v` to parse
        # `@variables x [connect=Flow,unit=u]`
        nv = cursor < length(x) ? x[cursor+1] : nothing
        val = unit = connect = options = nothing

        # x = 1, [connect = flow; unit = u"m^3/s"]
        if Meta.isexpr(v, :(=))
            v, val = v.args
            if Meta.isexpr(val, :tuple) && length(val.args) == 2 && isoption(val.args[2])
                options = val.args[2].args
                val = val.args[1]
            end
        end

        # x [connect = flow; unit = u"m^3/s"]
        if isoption(nv)
            options = nv.args
            cursor += 1
        end

        isruntime, v = unwrap_runtime_var(v)
        iscall = Meta.isexpr(v, :call)
        isarray = Meta.isexpr(v, :ref)
        issym  = v isa Symbol
        @assert iscall || isarray || issym "@$macroname expects a tuple of expressions or an expression of a tuple (`@$macroname x y z(t) v[1:3] w[1:2,1:4]` or `@$macroname x y z(t) v[1:3] w[1:2,1:4] k=1.0`)"

        if iscall
            isruntime, fname = unwrap_runtime_var(v.args[1])
            call_args = map(last∘unwrap_runtime_var, @view v.args[2:end])
            var_name, expr = construct_vars(fname, type, call_args, val, options, transform, isruntime)
        else
            var_name, expr = construct_vars(v, type, nothing, val, options, transform, isruntime)
        end

        push!(var_names, var_name)
        push!(ex.args, expr)
    end
    rhs = build_expr(:vect, var_names)
    push!(ex.args, rhs)
    return ex
end

function construct_vars(v, type, call_args, val, prop, transform, isruntime)
    issym  = v isa Symbol
    isarray = isa(v, Expr) && v.head == :ref
    if isarray
        var_name = v.args[1]
        isruntime, var_name = unwrap_runtime_var(var_name)
        indices = v.args[2:end]
        expr = _construct_array_vars(isruntime ? var_name : Meta.quot(var_name), type, call_args, val, prop, indices...)
    else
        var_name = v
        expr = construct_var(isruntime ? var_name : Meta.quot(var_name), type, call_args, val, prop)
    end
    lhs = isruntime ? gensym(var_name) : var_name
    rhs = :($transform($expr))
    lhs, :($lhs = $rhs)
end

function option_to_metadata_type(::Val{opt}) where {opt}
    throw(Base.Meta.ParseError("unknown property type $opt"))
end

function setprops_expr(expr, props)
    isnothing(props) && return expr
    for opt in props
        if !Meta.isexpr(opt, :(=))
            throw(Base.Meta.ParseError(
                "Variable properties must be in " *
                "the form of `a = b`. Got $opt."))
        end

        lhs, rhs = opt.args

        @assert lhs isa Symbol "the lhs of an option must be a symbol"
        expr = :($setmetadata($expr,
                              $(option_to_metadata_type(Val{lhs}())),
                       $rhs))
    end
    expr
end

function _wrap(x)
    T = SymbolicUtils.symtype(x)
    SymbolicUtils.has_symwrapper(T) ?
        SymbolicUtils.wrapper_type(T)(x) : x
end

function construct_var(var_name, type, call_args, val, prop)
    expr = if call_args === nothing
<<<<<<< HEAD
        :($_wrap($Sym{$type}($(Meta.quot(var_name)))))
    elseif !isempty(call_args) && call_args[end] == :..
        :($_wrap($Sym{$FnType{Tuple, $type}}($(Meta.quot(var_name))))) # XXX: using _wrap as output
    else
        :($_wrap($Sym{$FnType{NTuple{$(length(call_args)), Any}, $type}}($(Meta.quot(var_name)))($(map(x->:($value($x)), call_args)...))))
=======
        :($Num($Sym{$type}($var_name)))
    elseif !isempty(call_args) && call_args[end] == :..
        :($Num($Sym{$FnType{Tuple, $type}}($var_name))) # XXX: using Num as output
    else
        :($Num($Sym{$FnType{NTuple{$(length(call_args)), Any}, $type}}($var_name)($(map(x->:($value($x)), call_args)...))))
>>>>>>> 5708f217
    end

    if val !== nothing
        expr = :($setmetadata($expr, $VariableDefaultValue, $val))
    end

    return setprops_expr(expr, prop)
end

function construct_var(var_name, type, call_args, val, prop, ind)
    # TODO: just use Sym here
    expr = if call_args === nothing
<<<<<<< HEAD
        :($_wrap($Sym{$type}($(Meta.quot(var_name)), $ind...)))
    elseif !isempty(call_args) && call_args[end] == :..
        :($_wrap($Sym{$FnType{Tuple{Any}, $type}}($(Meta.quot(var_name)), $ind...))) # XXX: using _wrap as output
    else
        :($_wrap($Sym{$FnType{NTuple{$(length(call_args)), Any}, $type}}($(Meta.quot(var_name)), $ind...)($(map(x->:($value($x)), call_args)...))))
=======
        :($Num($Sym{$type}($var_name, $ind...)))
    elseif !isempty(call_args) && call_args[end] == :..
        :($Num($Sym{$FnType{Tuple{Any}, $type}}($var_name, $ind...))) # XXX: using Num as output
    else
        :($Num($Sym{$FnType{NTuple{$(length(call_args)), Any}, $type}}($var_name, $ind...)($(map(x->:($value($x)), call_args)...))))
>>>>>>> 5708f217
    end
    if val !== nothing
        expr = :($setmetadata($expr, $VariableDefaultValue, $val isa AbstractArray ? $val[$ind...] : $val))
    end

    return setprops_expr(expr, prop)
end

function _construct_array_vars(var_name, type, call_args, val, prop, indices...)
    :(map(Iterators.product($(indices...))) do ind
        $(construct_var(var_name, type, call_args, val, prop, :ind))
    end)
end


"""

Define one or more unknown variables.

```julia
@variables t α σ(..) β[1:2]
@variables w(..) x(t) y z(t, α, x)

expr = β[1]* x + y^α + σ(3) * (z - t) - β[2] * w(t - 1)
```

`(..)` signifies that the value should be left uncalled.

Sometimes it is convenient to define arrays of variables to model things like `x₁,…,x₃`.
The `@variables` macro supports this with the following syntax:

```julia
julia> @variables x[1:3]
1-element Vector{Vector{Num}}:
 [x₁, x₂, x₃]

julia> @variables y[2:3, 1:5:6] # support for arbitrary ranges and tensors
1-element Vector{Matrix{Num}}:
 [y₂ˏ₁ y₂ˏ₆; y₃ˏ₁ y₃ˏ₆]

julia> @variables t z[1:3](t) # also works for dependent variables
2-element Vector{Any}:
 t
  Num[z₁(t), z₂(t), z₃(t)]
```

Note that `@variables` returns a vector of all the defined variables.

`@variables` can also take runtime symbol values by the `\$` interpolation
operator, and in this case, `@variables` doesn't automatically assign the value,
instead, it only returns a vector of symbolic variables. All the rest of the
syntax also applies here.

```julia
julia> a, b, c = :runtime_symbol_value, :value_b, :value_c
:runtime_symbol_value

julia> vars = @variables t \$a \$b(t) \$c[1:3](t)
3-element Vector{Num}:
      t
 runtime_symbol_value
   value_b(t)
       Num[value_c₁(t), value_c₂(t), value_c₃(t)]

julia> (t, a, b, c)
(t, :runtime_symbol_value, :value_b, :value_c)
```
"""
macro variables(xs...)
    esc(_parse_vars(:variables, Real, xs))
end

TreeViews.hastreeview(x::Sym) = true

function TreeViews.treelabel(io::IO,x::Sym,
                             mime::MIME"text/plain" = MIME"text/plain"())
  show(io,mime,Text(x.name))
end<|MERGE_RESOLUTION|>--- conflicted
+++ resolved
@@ -196,19 +196,11 @@
 
 function construct_var(var_name, type, call_args, val, prop)
     expr = if call_args === nothing
-<<<<<<< HEAD
-        :($_wrap($Sym{$type}($(Meta.quot(var_name)))))
+        :($_wrap($Sym{$type}($var_name)))
     elseif !isempty(call_args) && call_args[end] == :..
-        :($_wrap($Sym{$FnType{Tuple, $type}}($(Meta.quot(var_name))))) # XXX: using _wrap as output
-    else
-        :($_wrap($Sym{$FnType{NTuple{$(length(call_args)), Any}, $type}}($(Meta.quot(var_name)))($(map(x->:($value($x)), call_args)...))))
-=======
-        :($Num($Sym{$type}($var_name)))
-    elseif !isempty(call_args) && call_args[end] == :..
-        :($Num($Sym{$FnType{Tuple, $type}}($var_name))) # XXX: using Num as output
-    else
-        :($Num($Sym{$FnType{NTuple{$(length(call_args)), Any}, $type}}($var_name)($(map(x->:($value($x)), call_args)...))))
->>>>>>> 5708f217
+        :($_wrap($Sym{$FnType{Tuple, $type}}($var_name))) # XXX: using Num as output
+    else
+        :($_wrap($Sym{$FnType{NTuple{$(length(call_args)), Any}, $type}}($var_name)($(map(x->:($value($x)), call_args)...))))
     end
 
     if val !== nothing
@@ -221,19 +213,11 @@
 function construct_var(var_name, type, call_args, val, prop, ind)
     # TODO: just use Sym here
     expr = if call_args === nothing
-<<<<<<< HEAD
-        :($_wrap($Sym{$type}($(Meta.quot(var_name)), $ind...)))
+        :($_wrap($Sym{$type}($var_name, $ind...)))
     elseif !isempty(call_args) && call_args[end] == :..
-        :($_wrap($Sym{$FnType{Tuple{Any}, $type}}($(Meta.quot(var_name)), $ind...))) # XXX: using _wrap as output
-    else
-        :($_wrap($Sym{$FnType{NTuple{$(length(call_args)), Any}, $type}}($(Meta.quot(var_name)), $ind...)($(map(x->:($value($x)), call_args)...))))
-=======
-        :($Num($Sym{$type}($var_name, $ind...)))
-    elseif !isempty(call_args) && call_args[end] == :..
-        :($Num($Sym{$FnType{Tuple{Any}, $type}}($var_name, $ind...))) # XXX: using Num as output
-    else
-        :($Num($Sym{$FnType{NTuple{$(length(call_args)), Any}, $type}}($var_name, $ind...)($(map(x->:($value($x)), call_args)...))))
->>>>>>> 5708f217
+        :($_wrap($Sym{$FnType{Tuple{Any}, $type}}($var_name, $ind...))) # XXX: using Num as output
+    else
+        :($_wrap($Sym{$FnType{NTuple{$(length(call_args)), Any}, $type}}($var_name, $ind...)($(map(x->:($value($x)), call_args)...))))
     end
     if val !== nothing
         expr = :($setmetadata($expr, $VariableDefaultValue, $val isa AbstractArray ? $val[$ind...] : $val))
