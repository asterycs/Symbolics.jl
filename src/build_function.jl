using SymbolicUtils.Code
using Base.Threads
using SymbolicUtils.Code: LazyState

abstract type BuildTargets end
struct JuliaTarget <: BuildTargets end
struct StanTarget <: BuildTargets end
struct CTarget <: BuildTargets end
struct MATLABTarget <: BuildTargets end

abstract type ParallelForm end
struct SerialForm <: ParallelForm end

struct ShardedForm{multithreaded} <: ParallelForm
    ntasks::Int
end

ShardedForm(n) = ShardedForm{false}(n)

const MultithreadedForm = ShardedForm{true}

MultithreadedForm() = MultithreadedForm(2*nthreads())

"""
`build_function`

Generates a numerically-usable function from a Symbolics `Num`.

```julia
build_function(ex, args...;
               expression = Val{true},
               target = JuliaTarget(),
               kwargs...)
```

Arguments:

- `ex`: The `Num` to compile
- `args`: The arguments of the function
- `expression`: Whether to generate code or whether to generate the compiled form.
  By default, `expression = Val{true}`, which means that the code for the
  function is returned. If `Val{false}`, then the returned value is compiled.

Keyword Arguments:

- `target`: The output target of the compilation process. Possible options are:
    - `JuliaTarget`: Generates a Julia function
    - `CTarget`: Generates a C function
    - `StanTarget`: Generates a function for compiling with the Stan probabilistic
      programming language
    - `MATLABTarget`: Generates an anonymous function for use in MATLAB and Octave
      environments
- `fname`: Used by some targets for the name of the function in the target space.

Note that not all build targets support the full compilation interface. Check the
individual target documentation for details.
"""
function build_function(args...;target = JuliaTarget(),kwargs...)
  _build_function(target,args...;kwargs...)
end

# Scalar output

function destructure_arg(arg::Union{AbstractArray, Tuple}, inbounds, name)
    if !(arg isa Arr)
        DestructuredArgs(map(unwrap, arg), name, inbounds=inbounds, create_bindings=false)
    else
        unwrap(arg)
    end
end
destructure_arg(arg, _, _) = unwrap(arg)

function _build_function(target::JuliaTarget, op, args...;
                         conv = toexpr,
                         expression = Val{true},
                         expression_module = @__MODULE__(),
                         checkbounds = false,
                         states = LazyState(),
                         linenumbers = true)
    dargs = map((x) -> destructure_arg(x[2], !checkbounds, Symbol("ˍ₋arg$(x[1])")), enumerate([args...]))
    expr = toexpr(Func(dargs, [], op), states)

    if expression == Val{true}
        expr
    else
        _build_and_inject_function(expression_module, expr)
    end
end

SymbolicUtils.Code.get_symbolify(x::Arr) = SymbolicUtils.Code.get_symbolify(unwrap(x))

function _build_function(target::JuliaTarget, op::Arr, args...;
                         conv = toexpr,
                         expression = Val{true},
                         expression_module = @__MODULE__(),
                         checkbounds = false,
                         states = LazyState(),
                         linenumbers = true)

    dargs = map((x) -> destructure_arg(x[2], !checkbounds,
                                  Symbol("ˍ₋arg$(x[1])")), enumerate([args...]))
    expr = toexpr(Func(dargs, [], op), states)

    if expression == Val{true}
        expr
    else
        _build_and_inject_function(expression_module, expr)
    end
end

function _build_and_inject_function(mod::Module, ex)
    if ex.head == :function && ex.args[1].head == :tuple
        ex.args[1] = Expr(:call, :($mod.$(gensym())), ex.args[1].args...)
    elseif ex.head == :(->)
        return _build_and_inject_function(mod, Expr(:function, ex.args...))
    end
    # XXX: Workaround to specify the module as both the cache module AND context module.
    # Currently, the @RuntimeGeneratedFunction macro only sets the context module.
    module_tag = getproperty(mod, RuntimeGeneratedFunctions._tagname)
    RuntimeGeneratedFunctions.RuntimeGeneratedFunction(module_tag, module_tag, ex; opaque_closures=false)
end

toexpr(n::Num, st) = toexpr(value(n), st)

function fill_array_with_zero!(x::AbstractArray)
    if eltype(x) <: AbstractArray
        foreach(fill_array_with_zero!, x)
    else
        fill!(x, false)
    end
    return x
end

"""
Build function target: `JuliaTarget`

```julia
function _build_function(target::JuliaTarget, rhss, args...;
                         conv = toexpr, expression = Val{true},
                         checkbounds = false,
                         linenumbers = false,
                         headerfun = addheader, outputidxs=nothing,
                         convert_oop = true, force_SA = false,
                         skipzeros = outputidxs===nothing,
                         fillzeros = skipzeros && !(typeof(rhss)<:SparseMatrixCSC),
                         parallel=SerialForm(), kwargs...)
```

Generates a Julia function which can then be utilized for further evaluations.
If expression=Val{false}, the return is a Julia function which utilizes
RuntimeGeneratedFunctions.jl in order to be free of world-age issues.

If the `rhss` is a scalar, the generated function is a function
with a scalar output, otherwise if it's an `AbstractArray`, the output
is two functions, one for out-of-place AbstractArray output and a second which
is a mutating function. The outputted functions match the given argument order,
i.e., f(u,p,args...) for the out-of-place and scalar functions and
`f!(du,u,p,args..)` for the in-place version.

Special Keyword Argumnets:

- `parallel`: The kind of parallelism to use in the generated function. Defaults
  to `SerialForm()`, i.e. no parallelism. Note that the parallel forms are not
  exported and thus need to be chosen like `Symbolics.SerialForm()`.
  The choices are:
  - `SerialForm()`: Serial execution.
  - `MultithreadedForm()`: Multithreaded execution with a static split, evenly
    splitting the number of expressions per thread.
- `conv`: The conversion function of symbolic types to Expr. By default this uses
  the `toexpr` function.
- `checkbounds`: For whether to enable bounds checking inside of the generated
  function. Defaults to false, meaning that `@inbounds` is applied.
- `linenumbers`: Determines whether the generated function expression retains
  the line numbers. Defaults to true.
- `convert_oop`: Determines whether the OOP version should try to convert
  the output to match the type of the first input. This is useful for
  cases like LabelledArrays or other array types that carry extra
  information. Defaults to true.
- `force_SA`: Forces the output of the OOP version to be a StaticArray.
  Defaults to `false`, and outputs a static array when the first argument
  is a static array.
- `skipzeros`: Whether to skip filling zeros in the in-place version if the
  filling function is 0.
- `fillzeros`: Whether to perform `fill(out,0)` before the calculations to ensure
  safety with `skipzeros`.
"""
function _build_function(target::JuliaTarget, rhss::AbstractArray, args...;
                       expression = Val{true},
                       expression_module = @__MODULE__(),
                       checkbounds = false,
                       postprocess_fbody=ex -> ex,
                       linenumbers = false,
                       outputidxs=nothing,
                       skipzeros = false,
                       wrap_code = (nothing, nothing),
                       fillzeros = skipzeros && !(rhss isa SparseMatrixCSC),
                       states = LazyState(),
                       parallel=SerialForm(), kwargs...)

    dargs = map((x) -> destructure_arg(x[2], !checkbounds,
                                  Symbol("ˍ₋arg$(x[1])")), enumerate([args...]))
    i = findfirst(x->x isa DestructuredArgs, dargs)
    similarto = i === nothing ? Array : dargs[i].name
    oop_expr = Func(dargs, [],
                    postprocess_fbody(make_array(parallel, dargs, rhss, similarto)))

    if !isnothing(wrap_code[1])
        oop_expr = wrap_code[1](oop_expr)
    end

    out = Sym{Any}(:ˍ₋out)
    ip_expr = Func([out, dargs...], [],
                   postprocess_fbody(set_array(parallel,
                                               dargs,
                                               out,
                                               outputidxs,
                                               rhss,
                                               checkbounds,
                                               skipzeros)))

    if !isnothing(wrap_code[2])
        ip_expr = wrap_code[2](ip_expr)
    end

    if expression == Val{true}
        return toexpr(oop_expr, states), toexpr(ip_expr, states)
    else
        return _build_and_inject_function(expression_module, toexpr(oop_expr, states)),
        _build_and_inject_function(expression_module, toexpr(ip_expr, states))
    end
end

function make_array(s, dargs, arr, similarto)
    Base.@warn("Parallel form of $(typeof(s)) not implemented")
    _make_array(arr, similarto)
end

function make_array(s::SerialForm, dargs, arr, similarto)
    _make_array(arr, similarto)
end

function make_array(s::ShardedForm, closed_args, arr, similarto)
    per_task = ceil(Int, length(arr) / s.ntasks)
    slices = collect(Iterators.partition(arr, per_task))
    arrays = map(slices) do slice
        Func(closed_args, [], _make_array(slice, similarto)), closed_args
    end
    SpawnFetch{typeof(s)}(first.(arrays), last.(arrays), vcat)
end

struct Funcall{F, T}
    f::F
    args::T
end

(f::Funcall)() = f.f(f.args...)

function toexpr(p::SpawnFetch{MultithreadedForm}, st)
    args = isnothing(p.args) ?
              Iterators.repeated((), length(p.exprs)) : p.args
    spawns = map(p.exprs, args) do thunk, a
        ex = :($Funcall($(@RuntimeGeneratedFunction(@__MODULE__, toexpr(thunk, st), false)),
                       ($(toexpr.(a, (st,))...),)))
        quote
            let
                task = Base.Task($ex)
                task.sticky = false
                Base.schedule(task)
                task
            end
        end
    end
    quote
        $(toexpr(p.combine, st))(map(fetch, ($(spawns...),))...)
    end
end

<<<<<<< HEAD
function toexpr(p::SpawnFetch{ShardedForm{false}}, st)
    args = isnothing(p.args) ?
              Iterators.repeated((), length(p.exprs)) : p.args
    spawns = map(p.exprs, args) do thunk, a
        :($(@RuntimeGeneratedFunction(@__MODULE__, toexpr(thunk, st), false))($(toexpr.(a, (st,))...),))
    end
    quote
        $(toexpr(p.combine, st))($(spawns...))
    end
end

function _make_array(rhss::AbstractSparseArray, similarto)
    arr = map(x->_make_array(x, similarto), rhss)
    if !(arr isa AbstractSparseArray)
        _make_array(arr, similarto)
=======
function nzmap(f, x::Union{Base.ReshapedArray, LinearAlgebra.Transpose})
    Setfield.@set x.parent = nzmap(f, x.parent)
end

function nzmap(f, x::SubArray)
    unview = copy(x)
    if unview isa Union{SparseMatrixCSC, SparseVector}
        n = nnz(unview)
        if n != length(unview.nzval)
            resize!(unview.nzval, n)
            resize!(unview.rowval, n)
        end
    end
    nzmap(f, unview)
end

function nzmap(f, x::AbstractSparseArray)
    Setfield.@set x.nzval = nzmap(f, x.nzval)
end
nzmap(f, x) = map(f, x)

_issparse(x::AbstractArray) = issparse(x)
_issparse(x::Union{SubArray, Base.ReshapedArray, LinearAlgebra.Transpose}) = _issparse(parent(x))

function _make_sparse_array(arr, similarto)
    if arr isa Union{SubArray, Base.ReshapedArray, LinearAlgebra.Transpose}
        LiteralExpr(quote
            $Setfield.@set $(nzmap(x->true, arr)).parent =
                $(_make_array(parent(arr), typeof(parent(arr))))
            end)
>>>>>>> 09b2d402
    else
        LiteralExpr(quote
                        let __reference = copy($(nzmap(x->true, arr)))
                            $Setfield.@set __reference.nzval =
                            $(_make_array(arr.nzval, Vector{symtype(eltype(arr))}))
                        end
                    end)
    end
end

function _make_array(rhss::AbstractArray, similarto)
    arr = nzmap(x->_make_array(x, similarto), rhss)
    if _issparse(arr)
        _make_sparse_array(arr, similarto)
    else
        MakeArray(arr, similarto)
    end
end

_make_array(x, similarto) = x

## In-place version

function set_array(p, closed_vars, args...)
    Base.@warn("Parallel form of $(typeof(p)) not implemented")
    _set_array(args...)
end

function set_array(s::SerialForm, closed_vars, args...)
    _set_array(args...)
end

function recursive_split(leaf_f, s, out, args, outputidxs, xs, cutoff, nspawns)
    if length(xs) <= cutoff
        return leaf_f(outputidxs, xs)
    else
        per_part = ceil(Int, length(xs) / nspawns)
        slices = collect(Iterators.partition(zip(outputidxs, xs), per_part))
        fs = map(slices) do slice
            recursive_split(leaf_f, s, out, args, first.(slice), last.(slice), cutoff, nspawns)
        end
        return Func(args, [],
                    SpawnFetch{typeof(s)}(fs, [args for f in fs],
                                          (@inline noop(x...) = nothing)), false)
    end
end

function set_array(s::ShardedForm, closed_args, out, outputidxs, rhss, checkbounds, skipzeros)
    if rhss isa AbstractSparseArray
        return set_array(s,
                         closed_args,
                         LiteralExpr(:($out.nzval)),
                         nothing,
                         rhss.nzval,
                         checkbounds,
                         skipzeros)
    end

    outvar = !(out isa Sym) ? gensym("out") : out

    if outputidxs === nothing
        outputidxs = collect(eachindex(rhss))
    end
<<<<<<< HEAD
    all_args = [out, closed_args...]
    return recursive_split(s, out, all_args, outputidxs, rhss, 80, 4) do idxs, xs
        Func(all_args, [],
             _set_array(out, idxs, xs, checkbounds, skipzeros), false)
    end.body
=======
    per_task = ceil(Int, length(rhss) / s.ntasks)
    # TODO: do better partitioning when skipzeros is present
    slices = collect(Iterators.partition(zip(outputidxs, rhss), per_task))
    arrays = map(slices) do slice
        idxs, vals = first.(slice), last.(slice)
        Func([outvar, closed_args...], [],
             _set_array(outvar, idxs, vals, checkbounds, skipzeros)), [out, closed_args...]
    end
    SpawnFetch{MultithreadedForm}(first.(arrays), last.(arrays), @inline noop(args...) = nothing)
>>>>>>> 09b2d402
end

function _set_array(out, outputidxs, rhss::AbstractSparseArray, checkbounds, skipzeros)
    _set_array(LiteralExpr(:($out.nzval)), nothing, rhss.nzval, checkbounds, skipzeros)
end

function _set_array(out, outputidxs, rhss::AbstractArray, checkbounds, skipzeros)
    if outputidxs === nothing
        outputidxs = collect(eachindex(rhss))
    end
    # sometimes outputidxs is a Tuple
    ii = findall(i->!(rhss[i] isa AbstractArray) && !(skipzeros && _iszero(rhss[i])), eachindex(outputidxs))
    jj = findall(i->rhss[i] isa AbstractArray, eachindex(outputidxs))
    exprs = []
    setterexpr = SetArray(!checkbounds,
                          out,
                          [AtIndex(outputidxs[i],
                                   rhss[i])
                           for i in ii])
    push!(exprs, setterexpr)
    for j in jj
        push!(exprs, _set_array(LiteralExpr(:($out[$j])), nothing, rhss[j], checkbounds, skipzeros))
    end
    LiteralExpr(quote
                    $(exprs...)
                end)
end

_set_array(out, outputidxs, rhs, checkbounds, skipzeros) = rhs


function vars_to_pairs(name,vs::Union{Tuple, AbstractArray}, symsdict=Dict())
    vs_names = tosymbol.(vs)
    for (v,k) in zip(vs_names, vs)
        symsdict[k] = Sym{symtype(k)}(v)
    end
    exs = [:($name[$i]) for (i, u) ∈ enumerate(vs)]
    vs_names,exs
end
function vars_to_pairs(name,vs, symsdict)
    symsdict[vs] = Sym{symtype(vs)}(tosymbol(vs))
    [tosymbol(vs)], [name]
end

get_varnumber(varop, vars::Vector) =  findfirst(x->isequal(x,varop),vars)
get_varnumber(varop, var) =  isequal(var,varop) ? 0 : nothing

function buildvarnumbercache(args...)
    varnumsdict = Pair[]
    for (argi,arg) in enumerate(args)
        if isa(arg,AbstractArray)
            for (eli,el) in enumerate(arg)
                push!(varnumsdict, el=>(argi,eli))
            end
        else
            push!(varnumsdict ,arg=>(argi,0))
        end
    end
    return Dict(varnumsdict)
end

function numbered_expr(O::Symbolic,varnumbercache,args...;varordering = args[1],offset = 0,
                       states = LazyState(),
                       lhsname=:du,rhsnames=[Symbol("MTK$i") for i in 1:length(args)])
    O = value(O)
    if (O isa Sym || isa(operation(O), Sym)) || (istree(O) && operation(O) == getindex)
        (j,i) = get(varnumbercache, O, (nothing, nothing))
        if !isnothing(j)
            return i==0 ? :($(rhsnames[j])) : :($(rhsnames[j])[$(i+offset)])
        end
    end
    if istree(O)
        if operation(O) === getindex
            args = arguments(O)
            Expr(:ref, toexpr(args[1], states), toexpr.(args[2:end] .+ offset, (states,))...)
        else
            Expr(:call, Symbol(operation(O)), (numbered_expr(x,varnumbercache,args...;offset=offset,lhsname=lhsname,
                                                             rhsnames=rhsnames,varordering=varordering) for x in arguments(O))...)
        end
    elseif O isa Sym
        tosymbol(O, escape=false)
    else
        O
    end
end

function numbered_expr(de::Equation,varnumbercache,args...;varordering = args[1],
                       lhsname=:du,rhsnames=[Symbol("MTK$i") for i in 1:length(args)],offset=0)

    varordering = value.(args[1])
    var = var_from_nested_derivative(de.lhs)[1]
    i = findfirst(x->isequal(tosymbol(x isa Sym ? x : operation(x), escape=false), tosymbol(var, escape=false)),varordering)
    :($lhsname[$(i+offset)] = $(numbered_expr(de.rhs,varnumbercache,args...;offset=offset,
                                              varordering = varordering,
                                              lhsname = lhsname,
                                              rhsnames = rhsnames)))
end
numbered_expr(c,args...;kwargs...) = c
numbered_expr(c::Num,args...;kwargs...) = error("Num found")


# Replace certain multiplication and power expressions so they form valid C code
# Extra factors of 1 are hopefully eliminated by the C compiler
function coperators(expr)
    expr isa Expr || return expr
    for e in expr.args
        if e isa Expr
            coperators(e)
        end
    end
    # Introduce another factor 1 to prevent contraction of terms like "5 * t" to "5t" (not valid C code)
    if expr.head==:call && expr.args[1]==:* && length(expr.args)==3 && isa(expr.args[2], Real) && isa(expr.args[3], Symbol)
        push!(expr.args, 1)
    # Power operator does not exist in C, replace by multiplication or "pow"
    elseif expr.head==:call && expr.args[1]==:^
        @assert length(expr.args)==3 "Don't know how to handle ^ operation with <> 2 arguments"
        x = expr.args[2]
        n = expr.args[3]
        empty!(expr.args)
        # Replace by multiplication/division if
        #   x is a symbol and  n is a small integer
        #   x is a more complex expression and n is ±1
        #   n is exactly 0
        if (isa(n,Integer) && ((isa(x, Symbol) && abs(n) <= 3) || abs(n) <= 1)) || n==0
            if n >= 0
                append!(expr.args, [:*, fill(x, n)...])
                # fill up with factor 1 so this expr can still be a multiplication
                while length(expr.args) < 3
                    push!(expr.args, 1)
                end
            else # inverse of the above
                if n==-1
                    term = x
                else
                    term = :( ($(x)) ^ ($(-n)))
                    coperators(term)
                end
                append!(expr.args, [:/, 1., term])
            end
        #... otherwise use "pow" function
        else
            append!(expr.args, [:pow, x, n])
        end
    end
    expr
end


"""
Build function target: `CTarget`

```julia
function _build_function(target::CTarget, eqs::Array{<:Equation}, args...;
                         conv = toexpr, expression = Val{true},
                         fname = :diffeqf,
                         lhsname=:du,rhsnames=[Symbol("RHS\$i") for i in 1:length(args)],
                         libpath=tempname(),compiler=:gcc)
```

This builds an in-place C function. Only works on arrays of equations. If
`expression == Val{false}`, then this builds a function in C, compiles it,
and returns a lambda to that compiled function. These special keyword arguments
control the compilation:

- libpath: the path to store the binary. Defaults to a temporary path.
- compiler: which C compiler to use. Defaults to :gcc, which is currently the
  only available option.
"""
function _build_function(target::CTarget, eqs::Array{<:Equation}, args...;
                         conv = toexpr, expression = Val{true},
                         fname = :diffeqf,
                         lhsname=:du,rhsnames=[Symbol("RHS$i") for i in 1:length(args)],
                         libpath=tempname(),compiler=:gcc)

    @warn "build_function(::Array{<:Equation}...) is deprecated. Use build_function(::AbstractArray...) instead."

    varnumbercache = buildvarnumbercache(args...)
    differential_equation = string(join([numbered_expr(eq,varnumbercache,args...,lhsname=lhsname,
                                  rhsnames=rhsnames,offset=-1) for
                                  (i, eq) ∈ enumerate(eqs)],";\n  "),";")

    argstrs = join(vcat("double* $(lhsname)",[typeof(args[i])<:AbstractArray ? "double* $(rhsnames[i])" : "double $(rhsnames[i])" for i in 1:length(args)]),", ")
    ex = """
    void $fname($(argstrs...)) {
      $differential_equation
    }
    """

    if expression == Val{true}
        return ex
    else
        @assert compiler == :gcc
        ex = build_function(eqs,args...;target=Symbolics.CTarget())
        open(`gcc -fPIC -O3 -msse3 -xc -shared -o $(libpath * "." * Libdl.dlext) -`, "w") do f
            print(f, ex)
        end
        @RuntimeGeneratedFunction(@__MODULE__, :((du::Array{Float64},u::Array{Float64},p::Array{Float64},t::Float64) -> ccall(("diffeqf", $libpath), Cvoid, (Ptr{Float64}, Ptr{Float64}, Ptr{Float64}, Float64), du, u, p, t)), false)
    end
end


"""
Build function target: `CTarget`

```julia
function _build_function(target::CTarget, ex::AbstractArray, args...;
                         columnmajor = true,
                         conv        = toexpr,
                         expression  = Val{true},
                         fname       = :diffeqf,
                         lhsname     = :du,
                         rhsnames    = [Symbol("RHS\$i") for i in 1:length(args)],
                         libpath     = tempname(),
                         compiler    = :gcc)
```

This builds an in-place C function. Only works on expressions. If
`expression == Val{false}`, then this builds a function in C, compiles it,
and returns a lambda to that compiled function. These special keyword arguments
control the compilation:

- libpath: the path to store the binary. Defaults to a temporary path.
- compiler: which C compiler to use. Defaults to :gcc, which is currently the
  only available option.
"""
function _build_function(target::CTarget, ex::AbstractArray, args...;
                         columnmajor = true,
                         conv        = toexpr,
                         expression  = Val{true},
                         fname       = :diffeqf,
                         lhsname     = :du,
                         rhsnames    = [Symbol("RHS$i") for i in 1:length(args)],
                         libpath     = tempname(),
                         compiler    = :gcc)

    if !columnmajor
        return _build_function(target, hcat([row for row ∈ eachrow(ex)]...), args...;
                               columnmajor = true,
                               conv        = conv,
                               fname       = fname,
                               lhsname     = lhsname,
                               rhsnames    = rhsnames,
                               libpath     = libpath,
                               compiler    = compiler)
    end


    varnumbercache = buildvarnumbercache(args...)
    equations = Vector{String}()
    for col ∈ 1:size(ex,2)
        for row ∈ 1:size(ex,1)
            lhs = string(lhsname, "[", (col-1) * size(ex,1) + row-1, "]")
            rhs = numbered_expr(value(ex[row, col]), varnumbercache, args...;
                                lhsname  = lhsname,
                                rhsnames = rhsnames,
                                offset   = -1) |> coperators |> string  # Filter through coperators to produce valid C code in more cases
            push!(equations, string(lhs, " = ", rhs, ";"))
        end
    end

    argstrs = join(vcat("double* $(lhsname)",[typeof(args[i])<:AbstractArray ? "const double* $(rhsnames[i])" : "const double $(rhsnames[i])" for i in 1:length(args)]),", ")

    ccode = """
    #include <math.h>
    void $fname($(argstrs...)) {$([string("\n  ", eqn) for eqn ∈ equations]...)\n}
    """

    if expression == Val{true}
        return ccode
    else
        @assert compiler == :gcc
        open(`gcc -fPIC -O3 -msse3 -xc -shared -o $(libpath * "." * Libdl.dlext) -`, "w") do f
            print(f, ccode)
        end
        @RuntimeGeneratedFunction(@__MODULE__, :((du::Array{Float64},u::Array{Float64},p::Array{Float64},t::Float64) -> ccall(("diffeqf", $libpath), Cvoid, (Ptr{Float64}, Ptr{Float64}, Ptr{Float64}, Float64), du, u, p, t)), false)
    end

end
_build_function(target::CTarget, ex::Num, args...; kwargs...) = _build_function(target, [ex], args...; kwargs...)


"""
Build function target: `StanTarget`

```julia
function _build_function(target::StanTarget, eqs::Array{<:Equation}, vs, ps, iv;
                         conv = toexpr, expression = Val{true},
                         fname = :diffeqf, lhsname=:internal_var___du,
                         rhsnames=[:internal_var___u,:internal_var___p,:internal_var___t])
```

This builds an in-place Stan function compatible with the Stan differential equation solvers.
Unlike other build targets, this one requestions (vs, ps, iv) as the function arguments.
Only allowed on arrays of equations.
"""
function _build_function(target::StanTarget, eqs::Array{<:Equation}, vs, ps, iv;
                         conv = toexpr, expression = Val{true},
                         fname = :diffeqf, lhsname=:internal_var___du,
                         rhsnames=[:internal_var___u,:internal_var___p,:internal_var___t])

    @warn "build_function(::Array{<:Equation}...) is deprecated. Use build_function(::AbstractArray...) instead."
    @assert expression == Val{true}

    varnumbercache = buildvarnumbercache(vs,ps...)
    par_str = join(["real $(rhsnames[2])_$i" for i in 1:length(ps)], ", ")
    rhsnames_mod = [:internal_var___u, [Symbol("$(rhsnames[2])_$i") for i in 1:length(ps)]..., :internal_var___t]
    differential_equation = string(join([numbered_expr(eq,varnumbercache,vs,ps,lhsname=lhsname,
                                   rhsnames=rhsnames_mod) for
                                   (i, eq) ∈ enumerate(eqs)],";\n  "),";")


    """
    vector $fname(real $(conv(iv)),vector $(rhsnames[1]), $par_str) {
      vector[$(length(eqs))] $lhsname;
      $differential_equation
      return $lhsname;
    }
    """
end

"""
Build function target: `StanTarget`

```julia
function _build_function(target::StanTarget, ex::AbstractArray, vs, ps, iv;
                         columnmajor = true,
                         conv        = toexpr,
                         expression  = Val{true},
                         fname       = :diffeqf, lhsname=:internal_var___du,
                         rhsnames    =  [:internal_var___u,:internal_var___p,:internal_var___t])
```

This builds an in-place Stan function compatible with the Stan differential equation solvers.
Unlike other build targets, this one requestions (vs, ps, iv) as the function arguments.
Only allowed on expressions, and arrays of expressions.
"""
function _build_function(target::StanTarget, ex::AbstractArray, vs, ps, iv;
                         columnmajor = true,
                         conv        = toexpr,
                         expression  = Val{true},
                         fname       = :diffeqf, lhsname=:internal_var___du,
                         rhsnames    =  [:internal_var___u,:internal_var___p,:internal_var___t])

    @assert expression == Val{true}

    if !columnmajor
        return _build_function(target, hcat([row for row ∈ eachrow(ex)]...), vs, ps, iv;
                            columnmajor = true,
                            conv        = conv,
                            expression  = expression,
                            fname       = fname,
                            lhsname     = lhsname,
                            rhsnames    = rhsnames)
    end

    varnumbercache = buildvarnumbercache(vs,ps,iv)
    equations = Vector{String}()
    for col ∈ 1:size(ex,2)
        for row ∈ 1:size(ex,1)
            lhs = string(lhsname, "[", (col-1) * size(ex,1) + row, "]")
            rhs = numbered_expr(value(ex[row, col]), varnumbercache, vs, ps, iv;
                                lhsname  = lhsname,
                                rhsnames = rhsnames,
                                offset   = 0) |> string
            push!(equations, string(lhs, " = ", rhs, ";"))
        end
    end

    """
    vector $fname(real $(conv(iv)),vector $(rhsnames[1]),vector $(rhsnames[2])) {
      vector[$(length(equations))] $lhsname;
    $([eqn == equations[end] ? string("  ", eqn) : string("  ", eqn, "\n") for eqn ∈ equations]...)
      return $lhsname;
    }
    """
end
_build_function(target::StanTarget, ex::Num, vs, ps, iv; kwargs...) = _build_function(target, [ex], vs, ps, iv; kwargs...)

"""
Build function target: `MATLABTarget`

```julia
function _build_function(target::MATLABTarget, eqs::Array{<:Equation}, args...;
                         conv = toexpr, expression = Val{true},
                         lhsname=:internal_var___du,
                         rhsnames=[:internal_var___u,:internal_var___p,:internal_var___t])
```

This builds an out of place anonymous function @(t,rhsnames[1]) to be used in MATLAB.
Compatible with the MATLAB differential equation solvers. Only allowed on expressions,
and arrays of expressions.
"""
function _build_function(target::MATLABTarget, eqs::Array{<:Equation}, args...;
                         conv = toexpr, expression = Val{true},
                         fname = :diffeqf, lhsname=:internal_var___du,
                         rhsnames=[:internal_var___u,:internal_var___p,:internal_var___t])

    @warn "build_function(::Array{<:Equation}...) is deprecated. Use build_function(::AbstractArray...) instead."
    @assert expression == Val{true}

    varnumbercache = buildvarnumbercache(args...)
    matstr = join([numbered_expr(eq.rhs,varnumbercache,args...,lhsname=lhsname,
                                  rhsnames=rhsnames) for
                                  (i, eq) ∈ enumerate(eqs)],"; ")

    matstr = replace(matstr,"["=>"(")
    matstr = replace(matstr,"]"=>")")
    matstr = "$fname = @($(rhsnames[3]),$(rhsnames[1])) ["*matstr*"];"
    matstr
end

"""
Build function target: `MATLABTarget`

```julia
function _build_function(target::MATLABTarget, ex::AbstractArray, args...;
                         columnmajor = true,
                         conv        = toexpr,
                         expression  = Val{true},
                         fname       = :diffeqf,
                         lhsname     = :internal_var___du,
                         rhsnames    = [:internal_var___u,:internal_var___p,:internal_var___t])
```

This builds an out of place anonymous function @(t,rhsnames[1]) to be used in MATLAB.
Compatible with the MATLAB differential equation solvers. Only allowed on expressions,
and arrays of expressions.
"""
function _build_function(target::MATLABTarget, ex::AbstractArray, args...;
                         columnmajor = true,
                         conv        = toexpr,
                         expression  = Val{true},
                         fname       = :diffeqf,
                         lhsname     = :internal_var___du,
                         rhsnames    = [:internal_var___u,:internal_var___p,:internal_var___t])

    @assert expression == Val{true}

    if !columnmajor
        return _build_function(target, hcat([row for row ∈ eachrow(ex)]...), args...;
                               columnmajor = true,
                               conv        = conv,
                               expression  = expression,
                               fname       = fname,
                               lhsname     = lhsname,
                               rhsnames    = rhsnames)
    end

    varnumbercache = buildvarnumbercache(args...)
    matstr = ""
    for row ∈ 1:size(ex,1)
        row_strings = Vector{String}()
        for col ∈ 1:size(ex,2)
            lhs = string(lhsname, "[", (col-1) * size(ex,1) + row-1, "]")
            rhs = numbered_expr(value(ex[row, col]), varnumbercache, args...;
                                lhsname  = lhsname,
                                rhsnames = rhsnames,
                                offset   = 0) |> string
            push!(row_strings, rhs)
        end
        matstr = matstr * "  " * join(row_strings, ", ") * ";\n"
    end

    matstr = replace(matstr,"["=>"(")
    matstr = replace(matstr,"]"=>")")
    matstr = "$fname = @($(rhsnames[3]),$(rhsnames[1])) [\n"*matstr*"];\n"

    return matstr

end
_build_function(target::MATLABTarget, ex::Num, args...; kwargs...) = _build_function(target, [ex], args...; kwargs...)<|MERGE_RESOLUTION|>--- conflicted
+++ resolved
@@ -275,7 +275,6 @@
     end
 end
 
-<<<<<<< HEAD
 function toexpr(p::SpawnFetch{ShardedForm{false}}, st)
     args = isnothing(p.args) ?
               Iterators.repeated((), length(p.exprs)) : p.args
@@ -287,11 +286,6 @@
     end
 end
 
-function _make_array(rhss::AbstractSparseArray, similarto)
-    arr = map(x->_make_array(x, similarto), rhss)
-    if !(arr isa AbstractSparseArray)
-        _make_array(arr, similarto)
-=======
 function nzmap(f, x::Union{Base.ReshapedArray, LinearAlgebra.Transpose})
     Setfield.@set x.parent = nzmap(f, x.parent)
 end
@@ -322,7 +316,6 @@
             $Setfield.@set $(nzmap(x->true, arr)).parent =
                 $(_make_array(parent(arr), typeof(parent(arr))))
             end)
->>>>>>> 09b2d402
     else
         LiteralExpr(quote
                         let __reference = copy($(nzmap(x->true, arr)))
@@ -386,23 +379,11 @@
     if outputidxs === nothing
         outputidxs = collect(eachindex(rhss))
     end
-<<<<<<< HEAD
     all_args = [out, closed_args...]
     return recursive_split(s, out, all_args, outputidxs, rhss, 80, 4) do idxs, xs
         Func(all_args, [],
              _set_array(out, idxs, xs, checkbounds, skipzeros), false)
     end.body
-=======
-    per_task = ceil(Int, length(rhss) / s.ntasks)
-    # TODO: do better partitioning when skipzeros is present
-    slices = collect(Iterators.partition(zip(outputidxs, rhss), per_task))
-    arrays = map(slices) do slice
-        idxs, vals = first.(slice), last.(slice)
-        Func([outvar, closed_args...], [],
-             _set_array(outvar, idxs, vals, checkbounds, skipzeros)), [out, closed_args...]
-    end
-    SpawnFetch{MultithreadedForm}(first.(arrays), last.(arrays), @inline noop(args...) = nothing)
->>>>>>> 09b2d402
 end
 
 function _set_array(out, outputidxs, rhss::AbstractSparseArray, checkbounds, skipzeros)
